--- conflicted
+++ resolved
@@ -12,13 +12,8 @@
 val kindProjectorVersion        = "0.11.2"
 val logbackVersion              = "1.2.3"
 val log4catsVersion             = "1.1.1"
-<<<<<<< HEAD
-val lucumaCoreVersion           = "0.7.2"
+val lucumaCoreVersion           = "0.7.3"
 val lucumaSsoVersion            = "0.0.9"
-=======
-val lucumaCoreVersion           = "0.7.3"
-val lucumaSsoVersion            = "0.0.8"
->>>>>>> 1610414b
 val monocleVersion              = "2.1.0"
 val refinedVersion              = "0.9.19"
 val sangriaVersion              = "2.0.1"
